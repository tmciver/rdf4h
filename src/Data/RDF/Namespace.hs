-- |Defines types and utility functions related to namespaces, and
-- some predefined values for commonly used namespaces, such as
-- rdf, xsd, dublin core, etc.

module Data.RDF.Namespace(
  -- * Namespace types and functions
  Namespace(..), mkPlainNS, mkPrefixedNS, mkPrefixedNS',
  PrefixMapping(PrefixMapping), PrefixMappings(PrefixMappings), toPMList,
  mkUri,
  prefixOf, uriOf,
  -- * Predefined namespace values
  rdf, rdfs, dc, dct, owl, xml, xsd, skos, foaf, ex, ex2,
  standard_ns_mappings, ns_mappings
) where

import qualified Data.Text as T
import Data.RDF.Types
import qualified Data.Map as Map
import Data.Semigroup ((<>))

standard_namespaces :: [Namespace]
standard_namespaces = [rdf, rdfs, dc, dct, owl, xsd, skos, foaf, ex, ex2]

-- |The set of common predefined namespaces as a 'PrefixMappings' value.
standard_ns_mappings :: PrefixMappings
standard_ns_mappings  =  ns_mappings standard_namespaces

-- |Takes a list of 'Namespace's and returns 'PrefixMappings'.
ns_mappings :: [Namespace] -> PrefixMappings
ns_mappings ns =  PrefixMappings $ Map.fromList $
                     fmap (\(PrefixedNS pre uri) -> (pre, uri)) ns

-- |The RDF namespace.
rdf :: Namespace
rdf = mkPrefixedNS' "rdf" "http://www.w3.org/1999/02/22-rdf-syntax-ns#"

-- |The RDF Schema namespace.
rdfs :: Namespace
rdfs = mkPrefixedNS' "rdfs" "http://www.w3.org/2000/01/rdf-schema#"

-- |The Dublin Core namespace.
dc :: Namespace
dc = mkPrefixedNS' "dc" "http://purl.org/dc/elements/1.1/"

-- |The Dublin Core terms namespace.
dct :: Namespace
dct = mkPrefixedNS' "dct" "http://purl.org/dc/terms/"

-- |The OWL namespace.
owl :: Namespace
owl = mkPrefixedNS' "owl" "http://www.w3.org/2002/07/owl#"

-- |The XML Schema namespace.
xml :: Namespace
xml = mkPrefixedNS' "xml" "http://www.w3.org/XML/1998/namespace"

-- |The XML Schema namespace.
xsd :: Namespace
xsd = mkPrefixedNS' "xsd" "http://www.w3.org/2001/XMLSchema#"

-- |The SKOS namespace.
skos :: Namespace
skos = mkPrefixedNS' "skos" "http://www.w3.org/2004/02/skos/core#"

-- |The friend of a friend namespace.
foaf :: Namespace
foaf = mkPrefixedNS' "foaf" "http://xmlns.com/foaf/0.1/"

-- |Example namespace #1.
ex :: Namespace
ex = mkPrefixedNS' "ex" "http://www.example.org/"

-- |Example namespace #2.
<<<<<<< HEAD
ex2  :: Namespace
ex2   =   mkPrefixedNS'  "ex2"   "http://www2.example.org/"


-- |Perform a left-biased merge of the two sets of prefix mappings.
mergePrefixMappings :: PrefixMappings -> PrefixMappings -> PrefixMappings
mergePrefixMappings (PrefixMappings p1s) (PrefixMappings p2s) =
  PrefixMappings $ Map.union p1s p2s
=======
ex2 :: Namespace
ex2 = mkPrefixedNS' "ex2" "http://www2.example.org/"
>>>>>>> eca4daef

-- |View the prefix mappings as a list of key-value pairs. The PM in
-- in the name is to reduce name clashes if used without qualifying.
toPMList :: PrefixMappings -> [(T.Text, T.Text)]
toPMList (PrefixMappings m) = Map.toList m

-- |Make a URI consisting of the given namespace and the given localname.
mkUri :: Namespace -> T.Text -> T.Text
mkUri ns local = uriOf ns `T.append` local


-- |Make a namespace for the given URI reference.
mkPlainNS :: T.Text -> Namespace
mkPlainNS = PlainNS

-- |Make a namespace having the given prefix for the given URI reference,
-- respectively.
mkPrefixedNS :: T.Text -> T.Text -> Namespace
mkPrefixedNS = PrefixedNS

-- |Make a namespace having the given prefix for the given URI reference,
-- respectively, using strings which will be converted to bytestrings
-- automatically.
mkPrefixedNS' :: String -> String -> Namespace
mkPrefixedNS' s1 s2 = mkPrefixedNS (T.pack s1) (T.pack s2)

-- |Determine the URI of the given namespace.
uriOf :: Namespace -> T.Text
uriOf (PlainNS      uri) = uri
uriOf (PrefixedNS _ uri) = uri

-- |Determine the prefix of the given namespace, if it has one.
prefixOf :: Namespace -> Maybe T.Text
prefixOf (PlainNS      _) = Nothing
prefixOf (PrefixedNS p _) = Just p<|MERGE_RESOLUTION|>--- conflicted
+++ resolved
@@ -71,19 +71,8 @@
 ex = mkPrefixedNS' "ex" "http://www.example.org/"
 
 -- |Example namespace #2.
-<<<<<<< HEAD
-ex2  :: Namespace
-ex2   =   mkPrefixedNS'  "ex2"   "http://www2.example.org/"
-
-
--- |Perform a left-biased merge of the two sets of prefix mappings.
-mergePrefixMappings :: PrefixMappings -> PrefixMappings -> PrefixMappings
-mergePrefixMappings (PrefixMappings p1s) (PrefixMappings p2s) =
-  PrefixMappings $ Map.union p1s p2s
-=======
 ex2 :: Namespace
 ex2 = mkPrefixedNS' "ex2" "http://www2.example.org/"
->>>>>>> eca4daef
 
 -- |View the prefix mappings as a list of key-value pairs. The PM in
 -- in the name is to reduce name clashes if used without qualifying.
