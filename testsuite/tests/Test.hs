--- conflicted
+++ resolved
@@ -7,20 +7,9 @@
 import qualified Data.RDF.PatriciaTreeGraph_Test as PatriciaTreeGraph
 import qualified Text.RDF.RDF4H.XmlParser_Test as XmlParser
 import qualified Text.RDF.RDF4H.TurtleParser_ConformanceTest as TurtleParser
-<<<<<<< HEAD
 import qualified W3C.TurtleTest as W3CTurtleTest
 import qualified W3C.RdfXmlTest as W3CRdfXmlTest
 import qualified W3C.NTripleTest as W3CNTripleTest
-
-main :: IO ()
-main = defaultMain (  TriplesGraph.tests
-                   ++ MGraph.tests
-                   ++ TurtleParser.tests
-                   ++ XmlParser.tests
-                   ++ W3CTurtleTest.tests
-                   ++ W3CRdfXmlTest.tests
-                   ++ W3CNTripleTest.tests
-=======
 import Data.RDF.GraphTestUtils
 
 main :: IO ()
@@ -45,5 +34,7 @@
 
                    ++ TurtleParser.tests
                    ++ XmlParser.tests
->>>>>>> dd936aa0
+                   ++ W3CTurtleTest.tests
+                   ++ W3CRdfXmlTest.tests
+                   ++ W3CNTripleTest.tests
                    )